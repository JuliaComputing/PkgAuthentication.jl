module PkgAuthentication

import Downloads
import JSON
import Pkg
import Random
import TOML

include("helpers.jl")

const pkg_server_env_var_name = "JULIA_PKG_SERVER"

## abstract state types

abstract type State end

step(state::State) =
    throw(ArgumentError("no step function defined for this state: `$(state)`"))

struct Success <: State
    token::Dict{String,Any}
end
Base.show(io::IO, ::Success) = print(io, "Success(<REDACTED>)")

abstract type Failure <: State end

## authentication state machine

function _assert_pkg_server_env_var_is_set()
    if isempty(get(ENV, pkg_server_env_var_name, ""))
        msg = "The `$(pkg_server_env_var_name)` environment variable must be set and non-empty"
        throw(ErrorException(msg))
    end
    return nothing
end

"""
    authenticate(server::AbstractString; kwargs...)

Starts interactive (blocking) browser-based Pkg server authentication for the Pkg
server specified by `server`. Also sets the `$(pkg_server_env_var_name)` environment
variable to `server`.

`server` must be the URL of a valid Pkg server.

## Keyword arguments
- `modify_environment::Bool = true`: Set the `$(pkg_server_env_var_name)` environment variable to `server`. In package code, this should probably be set to `false`, so that the package would not have unexpected global side effects.

## Example usage

```julia
julia> PkgAuthentication.authenticate("my-pkg-server.example.com")
```
"""
function authenticate(
    server::AbstractString;
<<<<<<< HEAD
    auth_suffix::Union{String,Nothing}=nothing,
    force::Union{Bool,Nothing}=nothing,
    tries::Union{Integer,Nothing}=nothing,
    modify_environment::Bool=true,
)::Union{Success,Failure}
=======
    auth_suffix::Union{String, Nothing}=nothing,
    force::Union{Bool, Nothing}=nothing,
    tries::Union{Integer, Nothing}=nothing,
    modify_environment::Bool=true,
)::Union{Success, Failure}
>>>>>>> 087e465f
    if modify_environment
        ENV[pkg_server_env_var_name] = server
    end
    # Even if `modify_environment` is `false`, we still need to set the environment
    # variable for the duration of the `authenticate` call.
    withenv(pkg_server_env_var_name => server) do
        authenticate(;
            auth_suffix=auth_suffix,
            force=force,
            tries=tries,
        )
    end
end

"""
    authenticate()

Starts interactive (blocking) browser-based Pkg server authentication for the Pkg
server specified in the `$(pkg_server_env_var_name)` environment variable.

Before calling this method, the `$(pkg_server_env_var_name)` environment variable
must be set to the URL of a valid Pkg server.

## Example usage

```julia
julia> PkgAuthentication.authenticate()
```
"""
function authenticate(;
<<<<<<< HEAD
    auth_suffix::Union{String,Nothing}=nothing,
    force::Union{Bool,Nothing}=nothing,
    tries::Union{Integer,Nothing}=nothing,
)::Union{Success,Failure}
=======
    auth_suffix::Union{String, Nothing}=nothing,
    force::Union{Bool, Nothing}=nothing,
    tries::Union{Integer, Nothing}=nothing,
)::Union{Success, Failure}
>>>>>>> 087e465f
    if auth_suffix === nothing
        # If the user does not provide the `auth_suffix` kwarg, we will append
        # "/auth" at the end of the Pkg server URL.
        #
        # If the user does provide the `auth_suffix` kwarg, we will append
        # "/$(auth_suffix)" at the end of the Pkg server URL.
        auth_suffix = "auth"
    end
    if force === nothing
        force = false
    end
    if tries === nothing
        tries = 1
    end
    if tries < 1
        throw(ArgumentError("`tries` must be greater than or equal to one"))
    end

    _assert_pkg_server_env_var_is_set()

    server = pkg_server()
    server = rstrip(server, '/')

    local state

    for i in 1:tries
        initial = force ? NoAuthentication : NeedAuthentication

        state = initial(server, auth_suffix)
        try
            while !(isa(state, Success) || isa(state, Failure))
                @debug "Calling step(::$(typeof(state)))"
                state = step(state)
            end
        catch err
            state = GenericError((err, catch_backtrace()))
        end
        if state isa Success
            continue
        end
    end

    return state
end

## initial states

"""
Checks if a syntactically valid auth.toml token file exists for the requested server
(but does not check whether it has expired or not). Proceeds to HasToken if it exists,
or NoAuthentication if not.
"""
struct NeedAuthentication <: State
    server::String
    auth_suffix::String
end
Base.show(io::IO, s::NeedAuthentication) =
    print(io, "NeedAuthentication($(s.server), $(s.auth_suffix))")

function step(state::NeedAuthentication)::Union{HasToken,NoAuthentication}
    path = token_path(state.server)
    if isfile(path)
        toml = TOML.parsefile(path)
        if is_token_valid(toml)
            return HasToken(state.server, state.auth_suffix, mtime(path), toml)
        else
            return NoAuthentication(state.server, state.auth_suffix)
        end
    else
        return NoAuthentication(state.server, state.auth_suffix)
    end
end

"""
Attempts to acquire an OAuth challenge from the Pkg server. If successful, proceeds
to RequestLogin, or to Failure otherwise.
"""
struct NoAuthentication <: State
    server::String
    auth_suffix::String
end
Base.show(io::IO, s::NoAuthentication) =
    print(io, "NoAuthentication($(s.server), $(s.auth_suffix))")

function device_client_id()
    return get(ENV, "JULIA_PKG_AUTHENTICATION_DEVICE_CLIENT_ID", "device")
end

# Constructs the body if the device authentication flow requests, in accordance with
# the Sections 3.1 and 3.4 of RFC8628 (https://datatracker.ietf.org/doc/html/rfc8628).
# Returns an IOBuffer() object that can be passed to Downloads.download(input=...).
function device_token_request_body(;
    client_id::AbstractString,
<<<<<<< HEAD
    scope::Union{AbstractString,Nothing}=nothing,
    device_code::Union{AbstractString,Nothing}=nothing,
    grant_type::Union{AbstractString,Nothing}=nothing,
=======
    scope::Union{AbstractString, Nothing}=nothing,
    device_code::Union{AbstractString, Nothing}=nothing,
    grant_type::Union{AbstractString, Nothing}=nothing,
>>>>>>> 087e465f
)
    b = IOBuffer()
    write(b, "client_id=", client_id)
    if !isnothing(scope)
        write(b, "&scope=", scope)
    end
    if !isnothing(device_code)
        write(b, "&device_code=", device_code)
    end
    if !isnothing(grant_type)
        write(b, "&grant_type=", grant_type)
    end
    return seek(b, 0)
end

# Query the /auth/configuration endpoint to get the refresh url and
# device authentication endpoints. Returns a Dict with the following
# fields:
# - `auth_flows`::Vector{String}: The authentication mechanisms supported
#   by the server. Eg: ["classic", "device"]
# - `device_token_refresh_url`::String: The refresh URL for refreshing the auth
#   token
# - `device_authorization_endpoint`::String: The endpoint that must
#   be called to initiate device flow authentication. This field is
#   only present when device flow is enabled on the server.
# - `device_token_endpoint`::String: The endpoint that should be called to
#   retrieve the authentication token after the user has approved
#   the authorization request. This field is only present when device
#   flow is enabled on the server.
function get_auth_configuration(state::NoAuthentication)
    output = IOBuffer()
    auth_suffix = isempty(state.auth_suffix) ? "auth" : state.auth_suffix
    response = Downloads.request(
<<<<<<< HEAD
        "$(state.server)/$(auth_suffix)/configuration",
=======
        "$(state.server)/$(auth_suffix)/configuration";
>>>>>>> 087e465f
        method="GET",
        output=output,
        throw=false,
        headers=["Accept" => "application/json"],
    )

    if response isa Downloads.Response && response.status == 200
        body = nothing
        content = String(take!(output))
        try
            body = JSON.parse(content)
        catch ex
            @debug "Request for well known configuration returned: ", content
            return Dict{String,Any}()
        end

        if body !== nothing
<<<<<<< HEAD
            @assert !haskey(body, "auth_flows") || !("device" in body["auth_flows"]) || (haskey(body, "device_authorization_endpoint") && haskey(body, "device_token_endpoint") && haskey(body, "device_token_refresh_url"))
=======
            @assert !haskey(body, "auth_flows") || !("device" in body["auth_flows"]) ||
                (
                    haskey(body, "device_authorization_endpoint") &&
                    haskey(body, "device_token_endpoint") &&
                    haskey(body, "device_token_refresh_url")
                )
>>>>>>> 087e465f
            return body
        end
    end

    return Dict{String,Any}()
end

function step(state::NoAuthentication)::Union{RequestLogin,Failure}
    auth_config = get_auth_configuration(state)
    scope = get(auth_config, "device_token_scope", nothing)
    success, challenge, body_or_response = if "device" in get(auth_config, "auth_flows", [])
        fetch_device_code(state, auth_config["device_authorization_endpoint"], scope)
    else
        initiate_browser_challenge(state)
    end
    if success
        return RequestLogin(
            state.server,
            state.auth_suffix,
            challenge,
            body_or_response,
            get(auth_config, "device_token_endpoint", ""),
            get(auth_config, "device_token_refresh_url", ""),
        )
    else
        return HttpError(body_or_response)
    end
end

<<<<<<< HEAD
function fetch_device_code(state::NoAuthentication, device_endpoint::AbstractString, device_scope::Union{AbstractString,Nothing})
    output = IOBuffer()
    response = Downloads.request(
        device_endpoint,
        method="POST",
        input=device_token_request_body(
            client_id=device_client_id(),
            scope=device_scope,
        ),
        output=output,
        throw=false,
        headers=Dict("Accept" => "application/json", "Content-Type" => "application/x-www-form-urlencoded"),
=======
function fetch_device_code(
    state::NoAuthentication,
    device_endpoint::AbstractString,
    device_scope::Union{AbstractString, Nothing},
)
    output = IOBuffer()
    response = Downloads.request(
        device_endpoint;
        method="POST",
        input=device_token_request_body(;
            client_id=device_client_id(),
            scope=device_scope,
        ),
        output=output,
        throw=false,
        headers=Dict(
            "Accept" => "application/json", "Content-Type" => "application/x-www-form-urlencoded"
        ),
>>>>>>> 087e465f
    )
    if response isa Downloads.Response && response.status == 200
        body = nothing
        content = String(take!(output))
        try
            body = JSON.parse(content)
        catch ex
            @debug "Request for device code returned: ", content
            return false, "", response
        end

        if body !== nothing
            return true, "", body
        end
    end
    return false, "", response
end

function initiate_browser_challenge(state::NoAuthentication)
    output = IOBuffer()
    challenge = Random.randstring(32)
    response = Downloads.request(
<<<<<<< HEAD
        "$(state.server)/$(state.auth_suffix)/challenge",
        method="POST",
        input=IOBuffer(challenge),
        output=output,
        throw=false,
=======
        "$(state.server)/$(state.auth_suffix)/challenge";
        method = "POST",
        input  = IOBuffer(challenge),
        output = output,
        throw  = false,
>>>>>>> 087e465f
    )
    if response isa Downloads.Response && response.status == 200
        return true, challenge, String(take!(output))
    else
        return false, challenge, response
    end
end

## intermediate states

"""
If the token is valid (i.e. not expired, based on the expiry times in the auth.toml
file), proceeds to Success. Otherwise, proceeds to NeedRefresh.
"""
struct HasToken <: State
    server::String
    auth_suffix::String
    mtime::Float64
    token::Dict{String,Any}
end
Base.show(io::IO, s::HasToken) =
    print(io, "HasToken($(s.server), $(s.auth_suffix), $(s.mtime), <REDACTED>)")

function step(state::HasToken)::Union{NeedRefresh,Success}
    expiry = get(state.token, "expires_at", get(state.token, "expires", 0))
    expires_in = get(state.token, "expires_in", Inf)
    if min(expiry, expires_in + state.mtime) < time()
        return NeedRefresh(state.server, state.auth_suffix, state.token)
    else
        return Success(state.token)
    end
end

"""
Attempts to acquire a new access token by using the refresh token in the auth.toml.
If the refresh succeeds, it will proceed to HasNewToken, or to NoAuthentication if it
fails.
"""
struct NeedRefresh <: State
    server::String
    auth_suffix::String
    token::Dict{String,Any}
end
Base.show(io::IO, s::NeedRefresh) =
    print(io, "NeedRefresh($(s.server), $(s.auth_suffix), <REDACTED>)")

function step(state::NeedRefresh)::Union{HasNewToken,NoAuthentication}
    refresh_token = state.token["refresh_token"]
    output = IOBuffer()
    response = Downloads.request(
<<<<<<< HEAD
        state.token["refresh_url"],
=======
        state.token["refresh_url"];
>>>>>>> 087e465f
        method="GET",
        headers=["Authorization" => "Bearer $refresh_token"],
        output=output,
        throw=false,
    )
    # errors are recoverable by just getting a new token:
    if response isa Downloads.Response && response.status == 200
        try
            body = TOML.parse(String(take!(output)))
            let msg = "token refresh response"
                assert_dict_keys(body, "access_token", "id_token"; msg=msg)
                assert_dict_keys(body, "expires_in"; msg=msg)
                assert_dict_keys(body, "expires", "expires_at"; msg=msg)
            end
            @info("Successfully refreshed token")
            return HasNewToken(state.server, body)
        catch err
<<<<<<< HEAD
            @debug "invalid body received while refreshing token" exception = (err, catch_backtrace())
=======
            @debug "invalid body received while refreshing token" exception = (
                err, catch_backtrace()
            )
>>>>>>> 087e465f
        end
        @info "Did not refresh token, could not json parse ", response
        return NoAuthentication(state.server, state.auth_suffix)
    else
        @info "Did not refresh token, got non 200 response ", response
        @debug "request for refreshing token failed" response
        return NoAuthentication(state.server, state.auth_suffix)
    end
end

function assert_dict_keys(dict::Dict, keys...; msg::AbstractString)
    any(haskey(dict, key) for key in keys) && return nothing
    if length(keys) == 1
        error("Key '$(first(keys))' not present in $msg")
    else
        keys = join(string.("'", keys, "'"), ", ")
        error("None of $keys present in $msg")
    end
end

"""
Takes the token from the previous step and writes it to the auth.toml file. In order
to handle potential race conditions with other writes, it will check that the write
was successful, and will try again if it fails. If the write was successful, it proceeds
to Success, or retries HasNewToken if it was not. May proceed to Failure if there is an
unexpected failure.
"""
struct HasNewToken <: State
    server::String
    token::Dict{String,Any}
    tries::Int
end
Base.show(io::IO, s::HasNewToken) = print(io, "HasNewToken($(s.server), <REDACTED>, $(s.tries))")

HasNewToken(server, token) = HasNewToken(server, token, 0)
function step(state::HasNewToken)::Union{HasNewToken,Success,Failure}
    if state.tries >= 3
        return GenericError("Failed to write token.")
    end
    path = token_path(state.server)
    mkpath(dirname(path))
    try
        open(path, "w") do io
            TOML.print(io, state.token)
        end
        if TOML.parsefile(path) == state.token
            return Success(state.token)
        else
            return HasNewToken(state.server, state.token, 0)
        end
    catch err
        @debug "failed to write token" exception = (err, catch_backtrace())
        return GenericError("Failed to write token.")
    end
end

"""
Presents the in-browser step of the OAuth authentication process to the user
(e.g. by opening the Pkg server's login page in the user's browser). Proceeds to
ClaimToken immediately, or to Failure if there was an unexpected failure.
"""
struct RequestLogin <: State
    server::String
    auth_suffix::String
    challenge::String
    response::Union{String,Dict{String,Any}}
    device_token_endpoint::String
    device_token_refresh_url::String
end
Base.show(io::IO, s::RequestLogin) = print(
    io,
    "RequestLogin($(s.server), $(s.auth_suffix), <REDACTED>, $(s.response), $(s.device_token_endpoint), $(s.device_token_refresh_url))",
)

function step(state::RequestLogin)::Union{ClaimToken,Failure}
    is_device = !isempty(state.device_token_endpoint)
    url = if is_device
        string(state.response["verification_uri_complete"])
    else
        "$(state.server)/$(state.auth_suffix)/response?$(state.response)"
    end

    success = open_browser(url)
    if success && is_device
        # In case of device tokens, timeout for challenge is received in the initial request.
        return ClaimToken(
            state.server,
            state.auth_suffix,
            state.challenge,
            state.response,
            Inf,
            time(),
            state.response["expires_in"],
            2,
            0,
            10,
            state.device_token_endpoint,
            state.device_token_refresh_url,
        )
    elseif success
        return ClaimToken(
            state.server,
            state.auth_suffix,
            state.challenge,
            state.response,
            state.device_token_endpoint,
            state.device_token_refresh_url,
        )
    else # this can only happen for the browser hook
        return GenericError("Failed to execute open_browser hook.")
    end
end

"""
Starts polling the Pkg server's OAuth token claiming endpoint, returning to ClaimToken
while the polling is happening. Proceeds to HasNewToken if it successfully acquires a
token, or to Failure if the polling times out, or there is an unexpected error.
"""
struct ClaimToken <: State
    server::String
    auth_suffix::String
    challenge::Union{Nothing,String}
    response::Union{String,Dict{String,Any}}
    expiry::Float64
    start_time::Float64
    timeout::Float64
    poll_interval::Float64
    failures::Int
    max_failures::Int
    device_token_endpoint::String
    device_token_refresh_url::String
end
Base.show(io::IO, s::ClaimToken) = print(
    io,
    "ClaimToken($(s.server), $(s.auth_suffix), <REDACTED>, $(s.response), $(s.expiry), $(s.start_time), $(s.timeout), $(s.poll_interval), $(s.failures), $(s.max_failures), $(s.device_token_endpoint), $(s.device_token_refresh_url))",
)

<<<<<<< HEAD
ClaimToken(server, auth_suffix, challenge, response, device_token_endpoint, device_token_refresh_url, expiry=Inf, failures=0) =
    ClaimToken(server, auth_suffix, challenge, response, expiry, time(), 180, 5, failures, 20, device_token_endpoint, device_token_refresh_url)

function step(state::ClaimToken)::Union{ClaimToken,HasNewToken,Failure}
=======
ClaimToken(
    server,
    auth_suffix,
    challenge,
    response,
    device_token_endpoint,
    device_token_refresh_url,
    expiry=Inf,
    failures=0,
) =
    ClaimToken(
        server,
        auth_suffix,
        challenge,
        response,
        expiry,
        time(),
        180,
        2,
        failures,
        10,
        device_token_endpoint,
        device_token_refresh_url,
    )

function step(state::ClaimToken)::Union{ClaimToken, HasNewToken, Failure}
>>>>>>> 087e465f
    if time() > state.expiry || (time() - state.start_time) / 1e6 > state.timeout # server-side or client-side timeout
        return GenericError("Timeout waiting for user to authenticate in browser.")
    end

    if state.failures > state.max_failures
        return GenericError("Too many failed attempts.")
    end

    sleep(state.poll_interval)

    output = IOBuffer()
    is_device = !isempty(state.device_token_endpoint)
    if is_device
        output = IOBuffer()
        response = Downloads.request(
<<<<<<< HEAD
            state.device_token_endpoint,
            method="POST",
            input=device_token_request_body(
                client_id=device_client_id(),
                device_code=state.response["device_code"],
                grant_type="urn:ietf:params:oauth:grant-type:device_code",
            ),
            output=output,
            throw=false,
            headers=Dict("Accept" => "application/json", "Content-Type" => "application/x-www-form-urlencoded"),
=======
            state.device_token_endpoint;
            method="POST",
            input=device_token_request_body(;
                client_id=device_client_id(),
                device_code=state.response["device_code"],
                grant_type="urn:ietf:params:oauth:grant-type:device_code",
            ),
            output=output,
            throw=false,
            headers=Dict(
                "Accept" => "application/json",
                "Content-Type" => "application/x-www-form-urlencoded",
            ),
>>>>>>> 087e465f
        )
    else
        data = JSON.json(Dict(
            "challenge" => state.challenge,
            "response" => state.response,
        ))
        response = Downloads.request(
<<<<<<< HEAD
            "$(state.server)/$(state.auth_suffix)/claimtoken",
            method="POST",
            input=IOBuffer(data),
            output=output,
            throw=false,
=======
            "$(state.server)/$(state.auth_suffix)/claimtoken";
            method = "POST",
            input  = IOBuffer(data),
            output = output,
            throw  = false,
>>>>>>> 087e465f
        )
    end

    if response isa Downloads.Response && response.status == 200 && !is_device
        body = try
            JSON.parse(String(take!(output)))
        catch err
            return ClaimToken(
                state.server,
                state.auth_suffix,
                state.challenge,
                state.response,
                state.expiry,
                state.start_time,
                state.timeout,
                state.poll_interval,
                state.failures + 1,
                state.max_failures,
                state.device_token_endpoint,
                state.device_token_refresh_url,
            )
        end

        if haskey(body, "token")
            return HasNewToken(state.server, body["token"])
        elseif haskey(body, "expiry") # time at which the response/challenge pair will expire on the server
            return ClaimToken(
                state.server,
                state.auth_suffix,
                state.challenge,
                state.response,
                body["expiry"],
                state.start_time,
                state.timeout,
                state.poll_interval,
                state.failures,
                state.max_failures,
                state.device_token_endpoint,
                state.device_token_refresh_url,
            )
        else
            return ClaimToken(
                state.server,
                state.auth_suffix,
                state.challenge,
                state.response,
                state.expiry,
                state.start_time,
                state.timeout,
                state.poll_interval,
                state.failures + 1,
                state.max_failures,
                state.device_token_endpoint,
                state.device_token_refresh_url,
            )
        end
    elseif response isa Downloads.Response && response.status == 200
        body = JSON.parse(String(take!(output)))
        body["expires"] = body["expires_in"] + Int(floor(time()))
        body["expires_at"] = body["expires"]
        body["refresh_url"] = state.device_token_refresh_url
        return HasNewToken(state.server, body)
    elseif response isa Downloads.Response && response.status in [401, 400] && is_device
        return ClaimToken(
            state.server,
            state.auth_suffix,
            state.challenge,
            state.response,
            state.expiry,
            state.start_time,
            state.timeout,
            state.poll_interval,
            state.failures + 1,
            state.max_failures,
            state.device_token_endpoint,
            state.device_token_refresh_url,
        )
    else
        return HttpError(response)
    end

    return state
end

## errors

struct GenericError{T} <: Failure
    reason::T
end

abstract type HttpError <: Failure end

struct ClientError{T} <: HttpError
    reason::T
end

struct ServerError{T} <: HttpError
    reason::T
end

struct OtherHttpError{T} <: HttpError
    reason::T
end

function HttpError(response::Downloads.Response)::HttpError
    if 400 <= response.status < 500
        return ClientError(response)
    elseif 500 <= response.status < 600
        return ServerError(response)
    else
        return OtherHttpError(response)
    end
end

function HttpError(response::Downloads.RequestError)::HttpError
    return ClientError(response.message)
end

## utils

is_new_auth_mechanism() =
    isdefined(Pkg, :PlatformEngines) &&
    isdefined(Pkg.PlatformEngines, :get_server_dir) &&
    isdefined(Pkg.PlatformEngines, :register_auth_error_handler)

is_token_valid(toml) =
    get(toml, "id_token", nothing) isa AbstractString &&
    get(toml, "refresh_token", nothing) isa AbstractString &&
    get(toml, "refresh_url", nothing) isa AbstractString &&
<<<<<<< HEAD
    (get(toml, "expires_at", nothing) isa Union{Integer,AbstractFloat} ||
     get(toml, "expires", nothing) isa Union{Integer,AbstractFloat})
=======
    (
        get(toml, "expires_at", nothing) isa Union{Integer, AbstractFloat} ||
        get(toml, "expires", nothing) isa Union{Integer, AbstractFloat}
    )
>>>>>>> 087e465f

@static if Base.VERSION >= v"1.4-"
    const pkg_server = Pkg.pkg_server
else
    # This function does not exist in Julia 1.3
    function pkg_server()
        server = get(ENV, "JULIA_PKG_SERVER", "https://pkg.julialang.org")
        isempty(server) && return nothing
        startswith(server, r"\w+://") || (server = "https://$server")
        return rstrip(server, '/')
    end
end

@static if Base.VERSION >= v"1.10-" # TODO: change this to 1.9 once the nightlies have updated
    const _get_server_dir = Pkg.PlatformEngines.get_server_dir
else
    function _get_server_dir(
        url::AbstractString,
        server::AbstractString,
    )
<<<<<<< HEAD
        server === nothing && return
        url == server || startswith(url, "$server/") || return
=======
        server === nothing && return nothing
        url == server || startswith(url, "$server/") || return nothing
>>>>>>> 087e465f
        m = match(r"^\w+://(?:[^\\/@]+@)?([^\\/:]+)(?:$|/|:)", server)
        if m === nothing
            @warn "malformed Pkg server value" server
            return nothing
        end
        joinpath(Pkg.depots1(), "servers", m.captures[1])
    end
end

function get_server_dir(
    url::AbstractString,
<<<<<<< HEAD
    server::Union{AbstractString,Nothing}=pkg_server(),
=======
    server::Union{AbstractString, Nothing}=pkg_server(),
>>>>>>> 087e465f
)
    server_dir_pkgauth = _get_server_dir(url, server)
    server_dir_pkg = Pkg.PlatformEngines.get_server_dir(url, server)
    if server_dir_pkgauth != server_dir_pkg
        msg =
            "The PkgAuthentication server directory is not equal to the Pkg server directory." *
            "Unexpected behavior may occur."
        @warn msg server_dir_pkgauth server_dir_pkg
    end
    return server_dir_pkgauth
end

function token_path(url::AbstractString)
    @static if is_new_auth_mechanism()
        server_dir = get_server_dir(url)
        if server_dir !== nothing
            return joinpath(server_dir, "auth.toml")
        end
    end
    # older auth mechanism uses a different token location
    default = joinpath(Pkg.depots1(), "token.toml")
    return get(ENV, "JULIA_PKG_TOKEN_PATH", default)
end

const OPEN_BROWSER_HOOK = Ref{Union{Base.Callable,Nothing}}(nothing)

function register_open_browser_hook(f::Base.Callable)
    if !hasmethod(f, Tuple{AbstractString})
        throw(ArgumentError("Browser hook must be a function taking a single URL string argument."))
    end
    OPEN_BROWSER_HOOK[] = f
end

function clear_open_browser_hook()
    OPEN_BROWSER_HOOK[] = nothing
end

function open_browser(url::AbstractString)
    @debug "opening auth in browser"
<<<<<<< HEAD
    printstyled(color=:yellow, bold=true,
        "Authentication required: please authenticate in browser.\n")
    printstyled(
        color=:yellow,
        """
The authentication page should open in your browser automatically, but you may need to switch to the opened window or tab. If the authentication page is not automatically opened, you can authenticate by manually opening the following URL: """
    )
    printstyled(color=:light_blue, "$url\n")
=======
    printstyled(
        "Authentication required: please authenticate in browser.\n";
        color=:yellow,
        bold=true,
    )
    printstyled(
        """
        The authentication page should open in your browser automatically, but you may need to switch to the opened window or tab. If the authentication page is not automatically opened, you can authenticate by manually opening the following URL: """;
        color=:yellow,
    )
    printstyled("$url\n"; color=:light_blue)
>>>>>>> 087e465f
    try
        if OPEN_BROWSER_HOOK[] !== nothing
            try
                OPEN_BROWSER_HOOK[](url)
                return true
            catch err
                @info "error executing browser hook" exception = (err, catch_backtrace())
                return false
            end
        elseif Sys.iswindows() || detectwsl()
            run(`cmd.exe /c "start $url"`; wait=false)
        elseif Sys.isapple()
            run(`open $url`; wait=false)
        elseif Sys.islinux() || Sys.isbsd()
            run(`xdg-open $url`; wait=false)
        end
    catch err
        @warn "There was a problem opening the authentication URL in a browser, please try opening this URL manually to authenticate." url,
        error = err
    end
    return true
end

"""
    install(server::AbstractString; maxcount = 3)

Install Pkg authentication hooks for the Pkg server specified by `server`. Also
sets the `$(pkg_server_env_var_name)` environment variable to `server`.

`server` must be the URL of a valid Pkg server.

`maxcount` determines the number of retries.

!!! compat "Julia 1.4"
    Pkg authentication hooks require at least Julia 1.4. On earlier versions, this
    method will instead force authentication immediately.

## Example usage

```julia
julia> PkgAuthentication.install("my-pkg-server.example.com")

julia> PkgAuthentication.install("my-pkg-server.example.com"; maxcount = 5)
```
"""
function install(server::AbstractString; maxcount::Integer=3)
    ENV[pkg_server_env_var_name] = server
    return install(; maxcount=maxcount)
end

"""
    install(; maxcount = 3)

Install Pkg authentication hooks for the Pkg server specified in the `$(pkg_server_env_var_name)`
environment variable.

Before calling this method, the `$(pkg_server_env_var_name)` environment variable
must be set to the URL of a valid Pkg server.

`maxcount` determines the number of retries.

!!! compat "Julia 1.4"
    Pkg authentication hooks require at least Julia 1.4. On earlier versions, this
    method will instead force authentication immediately.

## Example usage

```julia
julia> PkgAuthentication.install()

julia> PkgAuthentication.install(; maxcount = 5)
```
"""
function install(; maxcount::Integer=3)
    if maxcount < 1
        throw(ArgumentError("`maxcount` must be greater than or equal to one"))
    end
    _assert_pkg_server_env_var_is_set()
    server = String(pkg_server())
    auth_handler = generate_auth_handler(maxcount)
    @static if PkgAuthentication.is_new_auth_mechanism()
        Pkg.PlatformEngines.register_auth_error_handler(server, auth_handler)
    else
        # old Julia versions don't support auth hooks, so let's authenticate now and be done with it
        authenticate(server)
    end
end

function generate_auth_handler(maxcount::Integer)
<<<<<<< HEAD
    auth_handler = (url, server, err) -> begin
        failed_auth_count = 0
        ret = authenticate(server; tries=2)
        if ret isa Success
            failed_auth_count = 0
            @debug "Authentication successful."
        else
            failed_auth_count += 1
            if failed_auth_count >= maxcount
                printstyled(color=:red, bold=true, "\nAuthentication failed.\n\n")
                return true, false # handled, but Pkg shouldn't try again
            else
                printstyled(color=:yellow, bold=true, "\nAuthentication failed. Retrying...\n\n")
=======
    auth_handler =
        (url, server, err) -> begin
            failed_auth_count = 0
            ret = authenticate(server; tries=2)
            if ret isa Success
                failed_auth_count = 0
                @debug "Authentication successful."
            else
                failed_auth_count += 1
                if failed_auth_count >= maxcount
                    printstyled("\nAuthentication failed.\n\n"; color=:red, bold=true)
                    return true, false # handled, but Pkg shouldn't try again
                else
                    printstyled("\nAuthentication failed. Retrying...\n\n"; color=:yellow, bold=true)
                end
>>>>>>> 087e465f
            end
            return true, true # handled, and Pkg should try again now
        end
    return auth_handler
end

include("precompile.jl")

end # module<|MERGE_RESOLUTION|>--- conflicted
+++ resolved
@@ -18,7 +18,7 @@
     throw(ArgumentError("no step function defined for this state: `$(state)`"))
 
 struct Success <: State
-    token::Dict{String,Any}
+    token::Dict{String, Any}
 end
 Base.show(io::IO, ::Success) = print(io, "Success(<REDACTED>)")
 
@@ -54,19 +54,11 @@
 """
 function authenticate(
     server::AbstractString;
-<<<<<<< HEAD
-    auth_suffix::Union{String,Nothing}=nothing,
-    force::Union{Bool,Nothing}=nothing,
-    tries::Union{Integer,Nothing}=nothing,
-    modify_environment::Bool=true,
-)::Union{Success,Failure}
-=======
     auth_suffix::Union{String, Nothing}=nothing,
     force::Union{Bool, Nothing}=nothing,
     tries::Union{Integer, Nothing}=nothing,
     modify_environment::Bool=true,
 )::Union{Success, Failure}
->>>>>>> 087e465f
     if modify_environment
         ENV[pkg_server_env_var_name] = server
     end
@@ -97,17 +89,10 @@
 ```
 """
 function authenticate(;
-<<<<<<< HEAD
-    auth_suffix::Union{String,Nothing}=nothing,
-    force::Union{Bool,Nothing}=nothing,
-    tries::Union{Integer,Nothing}=nothing,
-)::Union{Success,Failure}
-=======
     auth_suffix::Union{String, Nothing}=nothing,
     force::Union{Bool, Nothing}=nothing,
     tries::Union{Integer, Nothing}=nothing,
 )::Union{Success, Failure}
->>>>>>> 087e465f
     if auth_suffix === nothing
         # If the user does not provide the `auth_suffix` kwarg, we will append
         # "/auth" at the end of the Pkg server URL.
@@ -167,7 +152,7 @@
 Base.show(io::IO, s::NeedAuthentication) =
     print(io, "NeedAuthentication($(s.server), $(s.auth_suffix))")
 
-function step(state::NeedAuthentication)::Union{HasToken,NoAuthentication}
+function step(state::NeedAuthentication)::Union{HasToken, NoAuthentication}
     path = token_path(state.server)
     if isfile(path)
         toml = TOML.parsefile(path)
@@ -201,15 +186,9 @@
 # Returns an IOBuffer() object that can be passed to Downloads.download(input=...).
 function device_token_request_body(;
     client_id::AbstractString,
-<<<<<<< HEAD
-    scope::Union{AbstractString,Nothing}=nothing,
-    device_code::Union{AbstractString,Nothing}=nothing,
-    grant_type::Union{AbstractString,Nothing}=nothing,
-=======
     scope::Union{AbstractString, Nothing}=nothing,
     device_code::Union{AbstractString, Nothing}=nothing,
     grant_type::Union{AbstractString, Nothing}=nothing,
->>>>>>> 087e465f
 )
     b = IOBuffer()
     write(b, "client_id=", client_id)
@@ -243,11 +222,7 @@
     output = IOBuffer()
     auth_suffix = isempty(state.auth_suffix) ? "auth" : state.auth_suffix
     response = Downloads.request(
-<<<<<<< HEAD
-        "$(state.server)/$(auth_suffix)/configuration",
-=======
         "$(state.server)/$(auth_suffix)/configuration";
->>>>>>> 087e465f
         method="GET",
         output=output,
         throw=false,
@@ -261,28 +236,24 @@
             body = JSON.parse(content)
         catch ex
             @debug "Request for well known configuration returned: ", content
-            return Dict{String,Any}()
+            return Dict{String, Any}()
         end
 
         if body !== nothing
-<<<<<<< HEAD
-            @assert !haskey(body, "auth_flows") || !("device" in body["auth_flows"]) || (haskey(body, "device_authorization_endpoint") && haskey(body, "device_token_endpoint") && haskey(body, "device_token_refresh_url"))
-=======
             @assert !haskey(body, "auth_flows") || !("device" in body["auth_flows"]) ||
                 (
                     haskey(body, "device_authorization_endpoint") &&
                     haskey(body, "device_token_endpoint") &&
                     haskey(body, "device_token_refresh_url")
                 )
->>>>>>> 087e465f
             return body
         end
     end
 
-    return Dict{String,Any}()
-end
-
-function step(state::NoAuthentication)::Union{RequestLogin,Failure}
+    return Dict{String, Any}()
+end
+
+function step(state::NoAuthentication)::Union{RequestLogin, Failure}
     auth_config = get_auth_configuration(state)
     scope = get(auth_config, "device_token_scope", nothing)
     success, challenge, body_or_response = if "device" in get(auth_config, "auth_flows", [])
@@ -304,20 +275,6 @@
     end
 end
 
-<<<<<<< HEAD
-function fetch_device_code(state::NoAuthentication, device_endpoint::AbstractString, device_scope::Union{AbstractString,Nothing})
-    output = IOBuffer()
-    response = Downloads.request(
-        device_endpoint,
-        method="POST",
-        input=device_token_request_body(
-            client_id=device_client_id(),
-            scope=device_scope,
-        ),
-        output=output,
-        throw=false,
-        headers=Dict("Accept" => "application/json", "Content-Type" => "application/x-www-form-urlencoded"),
-=======
 function fetch_device_code(
     state::NoAuthentication,
     device_endpoint::AbstractString,
@@ -336,7 +293,6 @@
         headers=Dict(
             "Accept" => "application/json", "Content-Type" => "application/x-www-form-urlencoded"
         ),
->>>>>>> 087e465f
     )
     if response isa Downloads.Response && response.status == 200
         body = nothing
@@ -359,19 +315,11 @@
     output = IOBuffer()
     challenge = Random.randstring(32)
     response = Downloads.request(
-<<<<<<< HEAD
-        "$(state.server)/$(state.auth_suffix)/challenge",
-        method="POST",
-        input=IOBuffer(challenge),
-        output=output,
-        throw=false,
-=======
         "$(state.server)/$(state.auth_suffix)/challenge";
         method = "POST",
         input  = IOBuffer(challenge),
         output = output,
         throw  = false,
->>>>>>> 087e465f
     )
     if response isa Downloads.Response && response.status == 200
         return true, challenge, String(take!(output))
@@ -390,12 +338,12 @@
     server::String
     auth_suffix::String
     mtime::Float64
-    token::Dict{String,Any}
+    token::Dict{String, Any}
 end
 Base.show(io::IO, s::HasToken) =
     print(io, "HasToken($(s.server), $(s.auth_suffix), $(s.mtime), <REDACTED>)")
 
-function step(state::HasToken)::Union{NeedRefresh,Success}
+function step(state::HasToken)::Union{NeedRefresh, Success}
     expiry = get(state.token, "expires_at", get(state.token, "expires", 0))
     expires_in = get(state.token, "expires_in", Inf)
     if min(expiry, expires_in + state.mtime) < time()
@@ -413,20 +361,16 @@
 struct NeedRefresh <: State
     server::String
     auth_suffix::String
-    token::Dict{String,Any}
+    token::Dict{String, Any}
 end
 Base.show(io::IO, s::NeedRefresh) =
     print(io, "NeedRefresh($(s.server), $(s.auth_suffix), <REDACTED>)")
 
-function step(state::NeedRefresh)::Union{HasNewToken,NoAuthentication}
+function step(state::NeedRefresh)::Union{HasNewToken, NoAuthentication}
     refresh_token = state.token["refresh_token"]
     output = IOBuffer()
     response = Downloads.request(
-<<<<<<< HEAD
-        state.token["refresh_url"],
-=======
         state.token["refresh_url"];
->>>>>>> 087e465f
         method="GET",
         headers=["Authorization" => "Bearer $refresh_token"],
         output=output,
@@ -444,13 +388,9 @@
             @info("Successfully refreshed token")
             return HasNewToken(state.server, body)
         catch err
-<<<<<<< HEAD
-            @debug "invalid body received while refreshing token" exception = (err, catch_backtrace())
-=======
             @debug "invalid body received while refreshing token" exception = (
                 err, catch_backtrace()
             )
->>>>>>> 087e465f
         end
         @info "Did not refresh token, could not json parse ", response
         return NoAuthentication(state.server, state.auth_suffix)
@@ -480,13 +420,13 @@
 """
 struct HasNewToken <: State
     server::String
-    token::Dict{String,Any}
+    token::Dict{String, Any}
     tries::Int
 end
 Base.show(io::IO, s::HasNewToken) = print(io, "HasNewToken($(s.server), <REDACTED>, $(s.tries))")
 
 HasNewToken(server, token) = HasNewToken(server, token, 0)
-function step(state::HasNewToken)::Union{HasNewToken,Success,Failure}
+function step(state::HasNewToken)::Union{HasNewToken, Success, Failure}
     if state.tries >= 3
         return GenericError("Failed to write token.")
     end
@@ -516,7 +456,7 @@
     server::String
     auth_suffix::String
     challenge::String
-    response::Union{String,Dict{String,Any}}
+    response::Union{String, Dict{String, Any}}
     device_token_endpoint::String
     device_token_refresh_url::String
 end
@@ -525,7 +465,7 @@
     "RequestLogin($(s.server), $(s.auth_suffix), <REDACTED>, $(s.response), $(s.device_token_endpoint), $(s.device_token_refresh_url))",
 )
 
-function step(state::RequestLogin)::Union{ClaimToken,Failure}
+function step(state::RequestLogin)::Union{ClaimToken, Failure}
     is_device = !isempty(state.device_token_endpoint)
     url = if is_device
         string(state.response["verification_uri_complete"])
@@ -544,9 +484,9 @@
             Inf,
             time(),
             state.response["expires_in"],
-            2,
+            5,
             0,
-            10,
+            20,
             state.device_token_endpoint,
             state.device_token_refresh_url,
         )
@@ -572,8 +512,8 @@
 struct ClaimToken <: State
     server::String
     auth_suffix::String
-    challenge::Union{Nothing,String}
-    response::Union{String,Dict{String,Any}}
+    challenge::Union{Nothing, String}
+    response::Union{String, Dict{String, Any}}
     expiry::Float64
     start_time::Float64
     timeout::Float64
@@ -588,12 +528,6 @@
     "ClaimToken($(s.server), $(s.auth_suffix), <REDACTED>, $(s.response), $(s.expiry), $(s.start_time), $(s.timeout), $(s.poll_interval), $(s.failures), $(s.max_failures), $(s.device_token_endpoint), $(s.device_token_refresh_url))",
 )
 
-<<<<<<< HEAD
-ClaimToken(server, auth_suffix, challenge, response, device_token_endpoint, device_token_refresh_url, expiry=Inf, failures=0) =
-    ClaimToken(server, auth_suffix, challenge, response, expiry, time(), 180, 5, failures, 20, device_token_endpoint, device_token_refresh_url)
-
-function step(state::ClaimToken)::Union{ClaimToken,HasNewToken,Failure}
-=======
 ClaimToken(
     server,
     auth_suffix,
@@ -612,15 +546,14 @@
         expiry,
         time(),
         180,
-        2,
+        5,
         failures,
-        10,
+        20,
         device_token_endpoint,
         device_token_refresh_url,
     )
 
 function step(state::ClaimToken)::Union{ClaimToken, HasNewToken, Failure}
->>>>>>> 087e465f
     if time() > state.expiry || (time() - state.start_time) / 1e6 > state.timeout # server-side or client-side timeout
         return GenericError("Timeout waiting for user to authenticate in browser.")
     end
@@ -636,18 +569,6 @@
     if is_device
         output = IOBuffer()
         response = Downloads.request(
-<<<<<<< HEAD
-            state.device_token_endpoint,
-            method="POST",
-            input=device_token_request_body(
-                client_id=device_client_id(),
-                device_code=state.response["device_code"],
-                grant_type="urn:ietf:params:oauth:grant-type:device_code",
-            ),
-            output=output,
-            throw=false,
-            headers=Dict("Accept" => "application/json", "Content-Type" => "application/x-www-form-urlencoded"),
-=======
             state.device_token_endpoint;
             method="POST",
             input=device_token_request_body(;
@@ -661,7 +582,6 @@
                 "Accept" => "application/json",
                 "Content-Type" => "application/x-www-form-urlencoded",
             ),
->>>>>>> 087e465f
         )
     else
         data = JSON.json(Dict(
@@ -669,19 +589,11 @@
             "response" => state.response,
         ))
         response = Downloads.request(
-<<<<<<< HEAD
-            "$(state.server)/$(state.auth_suffix)/claimtoken",
-            method="POST",
-            input=IOBuffer(data),
-            output=output,
-            throw=false,
-=======
             "$(state.server)/$(state.auth_suffix)/claimtoken";
             method = "POST",
             input  = IOBuffer(data),
             output = output,
             throw  = false,
->>>>>>> 087e465f
         )
     end
 
@@ -811,15 +723,10 @@
     get(toml, "id_token", nothing) isa AbstractString &&
     get(toml, "refresh_token", nothing) isa AbstractString &&
     get(toml, "refresh_url", nothing) isa AbstractString &&
-<<<<<<< HEAD
-    (get(toml, "expires_at", nothing) isa Union{Integer,AbstractFloat} ||
-     get(toml, "expires", nothing) isa Union{Integer,AbstractFloat})
-=======
     (
         get(toml, "expires_at", nothing) isa Union{Integer, AbstractFloat} ||
         get(toml, "expires", nothing) isa Union{Integer, AbstractFloat}
     )
->>>>>>> 087e465f
 
 @static if Base.VERSION >= v"1.4-"
     const pkg_server = Pkg.pkg_server
@@ -840,13 +747,8 @@
         url::AbstractString,
         server::AbstractString,
     )
-<<<<<<< HEAD
-        server === nothing && return
-        url == server || startswith(url, "$server/") || return
-=======
         server === nothing && return nothing
         url == server || startswith(url, "$server/") || return nothing
->>>>>>> 087e465f
         m = match(r"^\w+://(?:[^\\/@]+@)?([^\\/:]+)(?:$|/|:)", server)
         if m === nothing
             @warn "malformed Pkg server value" server
@@ -858,11 +760,7 @@
 
 function get_server_dir(
     url::AbstractString,
-<<<<<<< HEAD
-    server::Union{AbstractString,Nothing}=pkg_server(),
-=======
     server::Union{AbstractString, Nothing}=pkg_server(),
->>>>>>> 087e465f
 )
     server_dir_pkgauth = _get_server_dir(url, server)
     server_dir_pkg = Pkg.PlatformEngines.get_server_dir(url, server)
@@ -887,7 +785,7 @@
     return get(ENV, "JULIA_PKG_TOKEN_PATH", default)
 end
 
-const OPEN_BROWSER_HOOK = Ref{Union{Base.Callable,Nothing}}(nothing)
+const OPEN_BROWSER_HOOK = Ref{Union{Base.Callable, Nothing}}(nothing)
 
 function register_open_browser_hook(f::Base.Callable)
     if !hasmethod(f, Tuple{AbstractString})
@@ -902,16 +800,6 @@
 
 function open_browser(url::AbstractString)
     @debug "opening auth in browser"
-<<<<<<< HEAD
-    printstyled(color=:yellow, bold=true,
-        "Authentication required: please authenticate in browser.\n")
-    printstyled(
-        color=:yellow,
-        """
-The authentication page should open in your browser automatically, but you may need to switch to the opened window or tab. If the authentication page is not automatically opened, you can authenticate by manually opening the following URL: """
-    )
-    printstyled(color=:light_blue, "$url\n")
-=======
     printstyled(
         "Authentication required: please authenticate in browser.\n";
         color=:yellow,
@@ -923,7 +811,6 @@
         color=:yellow,
     )
     printstyled("$url\n"; color=:light_blue)
->>>>>>> 087e465f
     try
         if OPEN_BROWSER_HOOK[] !== nothing
             try
@@ -1013,21 +900,6 @@
 end
 
 function generate_auth_handler(maxcount::Integer)
-<<<<<<< HEAD
-    auth_handler = (url, server, err) -> begin
-        failed_auth_count = 0
-        ret = authenticate(server; tries=2)
-        if ret isa Success
-            failed_auth_count = 0
-            @debug "Authentication successful."
-        else
-            failed_auth_count += 1
-            if failed_auth_count >= maxcount
-                printstyled(color=:red, bold=true, "\nAuthentication failed.\n\n")
-                return true, false # handled, but Pkg shouldn't try again
-            else
-                printstyled(color=:yellow, bold=true, "\nAuthentication failed. Retrying...\n\n")
-=======
     auth_handler =
         (url, server, err) -> begin
             failed_auth_count = 0
@@ -1043,7 +915,6 @@
                 else
                     printstyled("\nAuthentication failed. Retrying...\n\n"; color=:yellow, bold=true)
                 end
->>>>>>> 087e465f
             end
             return true, true # handled, and Pkg should try again now
         end
