module PkgAuthentication

import Downloads
import JSON
import Pkg
import Random
import TOML

const pkg_server_env_var_name = "JULIA_PKG_SERVER"

## abstract state types

abstract type State end

step(state::State) =
    throw(ArgumentError("no step function defined for this state: `$(state)`"))

struct Success <: State
    token::Dict{String, Any}
end

abstract type Failure <: State end

## authentication state machine

function _assert_pkg_server_env_var_is_set()
    if isempty(get(ENV, pkg_server_env_var_name, ""))
        msg = "The `$(pkg_server_env_var_name)` environment variable must be set and non-empty"
        throw(ErrorException(msg))
    end
    return nothing
end

"""
    authenticate(server::AbstractString)

Starts interactive (blocking) browser-based Pkg server authentication for the Pkg
server specified by `server`. Also sets the `$(pkg_server_env_var_name)` environment
variable to `server`.

`server` must be the URL of a valid Pkg server.

## Example usage

```julia
julia> PkgAuthentication.authenticate("my-pkg-server.example.com")
```
"""
function authenticate(
    server::AbstractString;
    auth_suffix::Union{String, Nothing} = nothing,
    force::Union{Bool, Nothing} = nothing,
    tries::Union{Integer, Nothing} = nothing,
)::Union{Success, Failure}
    ENV[pkg_server_env_var_name] = server
    authenticate(;
        auth_suffix = auth_suffix,
        force = force,
        tries = tries,
    )
end

"""
    authenticate()

Starts interactive (blocking) browser-based Pkg server authentication for the Pkg
server specified in the `$(pkg_server_env_var_name)` environment variable.

Before calling this method, the `$(pkg_server_env_var_name)` environment variable
must be set to the URL of a valid Pkg server.

## Example usage

```julia
julia> PkgAuthentication.authenticate()
```
"""
function authenticate(;
    auth_suffix::Union{String, Nothing} = nothing,
    force::Union{Bool, Nothing} = nothing,
    tries::Union{Integer, Nothing} = nothing,
)::Union{Success, Failure}
    if auth_suffix === nothing
        # If the user does not provide the `auth_suffix` kwarg, we will append
        # "/auth" at the end of the Pkg server URL.
        #
        # If the user does provide the `auth_suffix` kwarg, we will append
        # "/$(auth_suffix)" at the end of the Pkg server URL.
        auth_suffix = "auth"
    end
    if force === nothing
        force = false
    end
    if tries === nothing
        tries = 1
    end
    if tries < 1
        throw(ArgumentError("`tries` must be greater than or equal to one"))
    end

    _assert_pkg_server_env_var_is_set()

    server = pkg_server()
    server = rstrip(server, '/')
    server = string(server, "/", auth_suffix)

    local state

    for i in 1:tries
        initial = force ? NoAuthentication : NeedAuthentication

        state = initial(server)
        try
            while !(isa(state, Success) || isa(state, Failure))
                @debug "Calling step(::$(typeof(state)))"
                state = step(state)
            end
        catch err
            state = GenericError((err, catch_backtrace()))
        end
        if state isa Success
            continue
        end
    end

    return state
end

## initial states

"""
Checks if a syntactically valid auth.toml token file exists for the requested server
(but does not check whether it has expired or not). Proceeds to HasToken if it exists,
or NoAuthentication if not.
"""
struct NeedAuthentication <: State
    server::String
end
function step(state::NeedAuthentication)::Union{HasToken, NoAuthentication}
    path = token_path(state.server)
    if isfile(path)
        toml = TOML.parsefile(path)
        if is_token_valid(toml)
            return HasToken(state.server, mtime(path), toml)
        else
            return NoAuthentication(state.server)
        end
    else
        return NoAuthentication(state.server)
    end
end

"""
Attempts to acquire an OAuth challenge from the Pkg server. If successful, proceeds
to RequestLogin, or to Failure otherwise.
"""
struct NoAuthentication <: State
    server::String
end
function step(state::NoAuthentication)::Union{RequestLogin, Failure}
    challenge = Random.randstring(32)
    output = IOBuffer()
    response = Downloads.request(
        string(state.server, "/challenge"),
        method = "POST",
        input = IOBuffer(challenge),
        output = output,
        throw = false,
    )
    if response isa Downloads.Response && response.status == 200
        return RequestLogin(state.server, challenge, String(take!(output)))
    else
        return HttpError(response)
    end
end

## intermediate states

"""
If the token is valid (i.e. not expired, based on the expiry times in the auth.toml
file), proceeds to Success. Otherwise, proceeds to NeedRefresh.
"""
struct HasToken <: State
    server::String
    mtime::Float64
    token::Dict{String, Any}
end
function step(state::HasToken)::Union{NeedRefresh, Success}
    expiry = get(state.token, "expires_at", get(state.token, "expires", 0))
    expires_in = get(state.token, "expires_in", Inf)
    if min(expiry, expires_in + state.mtime) < time()
        return NeedRefresh(state.server, state.token)
    else
        return Success(state.token)
    end
end

"""
Attempts to acquire a new access token by using the refresh token in the auth.toml.
If the refresh succeeds, it will proceed to HasNewToken, or to NoAuthentication if it
fails.
"""
struct NeedRefresh <: State
    server::String
    token::Dict{String, Any}
end
function step(state::NeedRefresh)::Union{HasNewToken, NoAuthentication}
    refresh_token = state.token["refresh_token"]
    headers = ["Authorization" => "Bearer $refresh_token"]
    output = IOBuffer()
    response = Downloads.request(
        state.token["refresh_url"],
        method = "GET",
        headers = headers,
        output = output,
        throw = false,
    )
    # errors are recoverable by just getting a new token:
    if response isa Downloads.Response && response.status == 200
        try
            body = TOML.parse(String(take!(output)))
            let msg = "token refresh response"
                assert_dict_keys(body, "access_token", "id_token"; msg=msg)
                assert_dict_keys(body, "expires_in"; msg=msg)
                assert_dict_keys(body, "expires", "expires_at"; msg=msg)
            end
            return HasNewToken(state.server, body)
        catch err
            @debug "invalid body received while refreshing token" exception=(err, catch_backtrace())
        end
        return NoAuthentication(state.server)
    else
        @debug "request for refreshing token failed" response
        return NoAuthentication(state.server)
    end
end

<<<<<<< HEAD
function assert_dict_keys(dict::Dict, keys...; msg::AbstractString)
    any(haskey(dict, key) for key in keys) && return nothing
    if length(keys) == 1
        error("Key '$(first(keys))' not present in $msg")
    else
        keys = join(string.("'", keys, "'"), ", ")
        error("None of $keys present in $msg")
    end
end

=======
"""
Takes the token from the previous step and writes it to the auth.toml file. In order
to handle potential race conditions with other writes, it will check that the write
was successful, and will try again if it fails. If the write was successful, it proceeds
to Success, or retries HasNewToken if it was not. May proceed to Failure if there is an
unexpected failure.
"""
>>>>>>> 971bfefe
struct HasNewToken <: State
    server::String
    token::Dict{String, Any}
    tries::Int
end
HasNewToken(server, token) = HasNewToken(server, token, 0)
function step(state::HasNewToken)::Union{HasNewToken, Success, Failure}
    if state.tries >= 3
        return GenericError("Failed to write token.")
    end
    path = token_path(state.server)
    mkpath(dirname(path))
    try
        open(path, "w") do io
            TOML.print(io, state.token)
        end
        if TOML.parsefile(path) == state.token
            return Success(state.token)
        else
            return HasNewToken(state.server, state.token, 0)
        end
    catch err
        @debug "failed to write token" exception=(err, catch_backtrace())
        return GenericError("Failed to write token.")
    end
end

"""
Presents the in-browser step of the OAuth authentication process to the user
(e.g. by opening the Pkg server's login page in the user's browser). Proceeds to
ClaimToken immediately, or to Failure if there was an unexpected failure.
"""
struct RequestLogin <: State
    server::String
    challenge::String
    response::String
end
function step(state::RequestLogin)::Union{ClaimToken, Failure}
    success = open_browser(string(state.server, "/response?", state.response))
    if success
        return ClaimToken(state.server, state.challenge, state.response)
    else # this can only happen for the browser hook
        return GenericError("Failed to execute open_browser hook.")
    end
end

"""
Starts polling the Pkg server's OAuth token claiming endpoint, returning to ClaimToken
while the polling is happening. Proceeds to HasNewToken if it successfully acquires a
token, or to Failure if the polling times out, or there is an unexpected error.
"""
struct ClaimToken <: State
    server::String
    challenge::String
    response::String
    expiry::Float64
    start_time::Float64
    timeout::Float64
    poll_interval::Float64
    failures::Int
    max_failures::Int
end
ClaimToken(server, challenge, response, expiry = Inf, failures = 0) =
    ClaimToken(server, challenge, response, expiry, time(), 180, 2, failures, 10)

function step(state::ClaimToken)::Union{ClaimToken, HasNewToken, Failure}
    if time() > state.expiry || (time() - state.start_time)/1e6 > state.timeout # server-side or client-side timeout
        return GenericError("Timeout waiting for user to authenticate in browser.")
    end

    if state.failures > state.max_failures
        return GenericError("Too many failed attempts.")
    end

    sleep(state.poll_interval)

    output = IOBuffer()
    data = """{ "challenge": "$(state.challenge)", "response": "$(state.response)" }"""
    response = Downloads.request(
        string(state.server, "/claimtoken"),
        method = "POST",
        input = IOBuffer(data),
        output = output,
        throw = false,
    )

    if response isa Downloads.Response && response.status == 200
        body = try
            JSON.parse(String(take!(output)))
        catch err
            return ClaimToken(state.server, state.challenge, state.response, state.expiry, state.start_time, state.timeout, state.poll_interval, state.failures + 1, state.max_failures)
        end

        if haskey(body, "token")
            return HasNewToken(state.server, body["token"])
        elseif haskey(body, "expiry") # time at which the response/challenge pair will expire on the server
            return ClaimToken(state.server, state.challenge, state.response, body["expiry"], state.start_time, state.timeout, state.poll_interval, state.failures, state.max_failures)
        else
            return ClaimToken(state.server, state.challenge, state.response, state.expiry, state.start_time, state.timeout, state.poll_interval, state.failures + 1, state.max_failures)
        end
    else
        return HttpError(response)
    end

    return state
end

## errors

struct GenericError{T} <: Failure
    reason::T
end

abstract type HttpError <: Failure end

struct ClientError{T} <: HttpError
    reason::T
end

struct ServerError{T} <: HttpError
    reason::T
end

struct OtherHttpError{T} <: HttpError
    reason::T
end

function HttpError(response::Downloads.Response)::HttpError
    if 400 <= response.status < 500
        return ClientError(response)
    elseif 500 <= response.status < 600
        return ServerError(response)
    else
        return OtherHttpError(response)
    end
end

function HttpError(response::Downloads.RequestError)::HttpError
    return ClientError(response.message)
end

## utils

is_new_auth_mechanism() =
    isdefined(Pkg, :PlatformEngines) &&
    isdefined(Pkg.PlatformEngines, :get_server_dir) &&
    isdefined(Pkg.PlatformEngines, :register_auth_error_handler)

is_token_valid(toml) =
    get(toml, "id_token", nothing) isa AbstractString &&
    get(toml, "refresh_token", nothing) isa AbstractString &&
    get(toml, "refresh_url", nothing) isa AbstractString &&
    (get(toml, "expires_at", nothing) isa Union{Integer, AbstractFloat} ||
     get(toml, "expires", nothing) isa Union{Integer, AbstractFloat})

@static if Base.VERSION >= v"1.4-"
    const pkg_server = Pkg.pkg_server
else
    # This function does not exist in Julia 1.3
    function pkg_server()
        server = get(ENV, "JULIA_PKG_SERVER", "https://pkg.julialang.org")
        isempty(server) && return nothing
        startswith(server, r"\w+://") || (server = "https://$server")
        return rstrip(server, '/')
    end
end

@static if Base.VERSION >= v"1.10-" # TODO: change this to 1.9 once the nightlies have updated
    const _get_server_dir = Pkg.PlatformEngines.get_server_dir
else
    function _get_server_dir(
            url::AbstractString,
            server::AbstractString,
        )
        server === nothing && return
        url == server || startswith(url, "$server/") || return
        m = match(r"^\w+://(?:[^\\/@]+@)?([^\\/:]+)(?:$|/|:)", server)
        if m === nothing
            @warn "malformed Pkg server value" server
            return
        end
        joinpath(Pkg.depots1(), "servers", m.captures[1])
    end
end

function get_server_dir(
        url::AbstractString,
        server::Union{AbstractString, Nothing} = pkg_server(),
    )
    server_dir_pkgauth = _get_server_dir(url, server)
    server_dir_pkg = Pkg.PlatformEngines.get_server_dir(url, server)
    if server_dir_pkgauth != server_dir_pkg
        msg = "The PkgAuthentication server directory is not equal to the Pkg server directory." *
              "Unexpected behavior may occur."
        @warn msg server_dir_pkgauth server_dir_pkg
    end
    return server_dir_pkgauth
end

function token_path(url::AbstractString)
    @static if is_new_auth_mechanism()
        server_dir = get_server_dir(url)
        if server_dir !== nothing
            return joinpath(server_dir, "auth.toml")
        end
    end
    # older auth mechanism uses a different token location
    default = joinpath(Pkg.depots1(), "token.toml")
    return get(ENV, "JULIA_PKG_TOKEN_PATH", default)
end

const OPEN_BROWSER_HOOK = Ref{Union{Base.Callable, Nothing}}(nothing)

function register_open_browser_hook(f::Base.Callable)
    if !hasmethod(f, Tuple{AbstractString})
        throw(ArgumentError("Browser hook must be a function taking a single URL string argument."))
    end
    OPEN_BROWSER_HOOK[] = f
end

function clear_open_browser_hook()
    OPEN_BROWSER_HOOK[] = nothing
end

function open_browser(url::AbstractString)
    @debug "opening auth in browser"
    printstyled(color = :yellow, bold = true,
        "Authentication required: please authenticate in browser.\n")
    printstyled(color = :yellow, """
    The authentication page should open in your browser automatically, but you may need to switch to the opened window or tab. If the authentication page is not automatically opened, you can authenticate by manually opening the following URL: """)
    printstyled(color = :light_blue, "$url\n")
    try
        if OPEN_BROWSER_HOOK[] !== nothing
            try
                OPEN_BROWSER_HOOK[](url)
                return true
            catch err
                @debug "error executing browser hook" exception=(err, catch_backtrace())
                return false
            end
        elseif Sys.iswindows()
            run(`cmd /c "start $url"`)
        elseif Sys.isapple()
            run(`open $url`)
        elseif Sys.islinux() || Sys.isbsd()
            run(`xdg-open $url`)
        end
    catch err
        @warn "There was a problem opening the authentication URL in a browser, please try opening this URL manually to authenticate." url, error = err
    end
    return true
end

"""
    install(server::AbstractString; maxcount = 3)

Install Pkg authentication hooks for the Pkg server specified by `server`. Also
sets the `$(pkg_server_env_var_name)` environment variable to `server`.

`server` must be the URL of a valid Pkg server.

`maxcount` determines the number of retries.

!!! compat "Julia 1.4"
    Pkg authentication hooks require at least Julia 1.4. On earlier versions, this
    method will instead force authentication immediately.

## Example usage

```julia
julia> PkgAuthentication.install("my-pkg-server.example.com")

julia> PkgAuthentication.install("my-pkg-server.example.com"; maxcount = 5)
```
"""
function install(server::AbstractString; maxcount::Integer = 3)
    ENV[pkg_server_env_var_name] = server
    return install(; maxcount = maxcount)
end

"""
    install(; maxcount = 3)

Install Pkg authentication hooks for the Pkg server specified in the `$(pkg_server_env_var_name)`
environment variable.

Before calling this method, the `$(pkg_server_env_var_name)` environment variable
must be set to the URL of a valid Pkg server.

`maxcount` determines the number of retries.

!!! compat "Julia 1.4"
    Pkg authentication hooks require at least Julia 1.4. On earlier versions, this
    method will instead force authentication immediately.

## Example usage

```julia
julia> PkgAuthentication.install()

julia> PkgAuthentication.install(; maxcount = 5)
```
"""
function install(; maxcount::Integer = 3)
    if maxcount < 1
        throw(ArgumentError("`maxcount` must be greater than or equal to one"))
    end
    _assert_pkg_server_env_var_is_set()
    server = String(pkg_server())
    auth_handler = generate_auth_handler(maxcount)
    @static if PkgAuthentication.is_new_auth_mechanism()
        Pkg.PlatformEngines.register_auth_error_handler(server, auth_handler)
    else
        # old Julia versions don't support auth hooks, so let's authenticate now and be done with it
        authenticate(server)
    end
end

function generate_auth_handler(maxcount::Integer)
    auth_handler = (url, server, err) -> begin
        failed_auth_count = 0
        ret = authenticate(server; tries = 2)
        if ret isa Success
            failed_auth_count = 0
            @debug "Authentication successful."
        else
            failed_auth_count += 1
            if failed_auth_count >= maxcount
                printstyled(color = :red, bold = true, "\nAuthentication failed.\n\n")
                return true, false # handled, but Pkg shouldn't try again
            else
                printstyled(color = :yellow, bold = true, "\nAuthentication failed. Retrying...\n\n")
            end
        end
        return true, true # handled, and Pkg should try again now
    end
    return auth_handler
end

end # module<|MERGE_RESOLUTION|>--- conflicted
+++ resolved
@@ -235,7 +235,6 @@
     end
 end
 
-<<<<<<< HEAD
 function assert_dict_keys(dict::Dict, keys...; msg::AbstractString)
     any(haskey(dict, key) for key in keys) && return nothing
     if length(keys) == 1
@@ -246,7 +245,6 @@
     end
 end
 
-=======
 """
 Takes the token from the previous step and writes it to the auth.toml file. In order
 to handle potential race conditions with other writes, it will check that the write
@@ -254,7 +252,6 @@
 to Success, or retries HasNewToken if it was not. May proceed to Failure if there is an
 unexpected failure.
 """
->>>>>>> 971bfefe
 struct HasNewToken <: State
     server::String
     token::Dict{String, Any}
